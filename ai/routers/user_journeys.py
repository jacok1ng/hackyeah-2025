--- conflicted
+++ resolved
@@ -1,9 +1,6 @@
-<<<<<<< HEAD
 from datetime import datetime, timedelta
 from hashlib import md5
-=======
 from datetime import date, datetime, timedelta
->>>>>>> 0b703323
 from typing import List
 
 import crud
